--- conflicted
+++ resolved
@@ -8,14 +8,10 @@
 import "C"
 
 import (
-<<<<<<< HEAD
-	"math"
-=======
 	"bytes"
 	"encoding/gob"
 	"math"
 	"runtime"
->>>>>>> fe588ede
 	"unsafe"
 )
 
